--- conflicted
+++ resolved
@@ -243,105 +243,6 @@
 	// this is the less specific even sent by the kubelet when a probe was executed successfully but returned false
 	// we ignore this event because openshift has a patch in patch_prober that sends a more specific event about
 	// readiness failures in openshift-* namespaces.  We will catch the more specific ProbeError events.
-<<<<<<< HEAD
-=======
-	regexp.MustCompile("Unhealthy Readiness probe failed"),
-	// readiness probe errors during pod termination are expected, so we do not fail on them.
-	regexp.MustCompile("TerminatingPodProbeError"),
-
-	// we have a separate test for this
-	regexp.MustCompile(OvnReadinessRegExpStr),
-
-	// Separated out in testBackoffPullingRegistryRedhatImage
-	regexp.MustCompile(ImagePullRedhatRegEx),
-
-	// Separated out in testRequiredInstallerResourcesMissing
-	regexp.MustCompile(RequiredResourcesMissingRegEx),
-
-	// Separated out in testBackoffStartingFailedContainer
-	regexp.MustCompile(BackoffRestartingFailedRegEx),
-
-	// Separated out in testErrorUpdatingEndpointSlices
-	regexp.MustCompile(ErrorUpdatingEndpointSlicesRegex),
-
-	// If you see this error, it means enough was working to get this event which implies enough retries happened to allow initial openshift
-	// installation to succeed. Hence, we can ignore it.
-	regexp.MustCompile(`reason/FailedCreate .* error creating EC2 instance: InsufficientInstanceCapacity: We currently do not have sufficient .* capacity in the Availability Zone you requested`),
-
-	// Separated out in testNodeHasNoDiskPressure
-	regexp.MustCompile(NodeHasNoDiskPressureRegExpStr),
-
-	// Separated out in testNodeHasSufficientMemory
-	regexp.MustCompile(NodeHasSufficientMemoryRegExpStr),
-
-	// Separated out in testNodeHasSufficientPID
-	regexp.MustCompile(NodeHasSufficientPIDRegExpStr),
-
-	// Separated out in testMarketplaceStartupProbeFailure
-	regexp.MustCompile(MarketplaceStartupProbeFailureRegExpStr),
-
-	// stale condition challenge reset
-	regexp.MustCompile(`message changed from "\x{FEFF}`),
-}
-
-// AllowedUpgradeRepeatedEventPatterns are patterns of events that we should only allow during upgrades, not during normal execution.
-var AllowedUpgradeRepeatedEventPatterns = []*regexp.Regexp{
-	// Operators that use library-go can report about multiple versions during upgrades.
-	regexp.MustCompile(`ns/openshift-etcd-operator deployment/etcd-operator - reason/MultipleVersions multiple versions found, probably in transition: .*`),
-	regexp.MustCompile(`ns/openshift-kube-apiserver-operator deployment/kube-apiserver-operator - reason/MultipleVersions multiple versions found, probably in transition: .*`),
-	regexp.MustCompile(`ns/openshift-kube-controller-manager-operator deployment/kube-controller-manager-operator - reason/MultipleVersions multiple versions found, probably in transition: .*`),
-	regexp.MustCompile(`ns/openshift-kube-scheduler-operator deployment/openshift-kube-scheduler-operator - reason/MultipleVersions multiple versions found, probably in transition: .*`),
-
-	// etcd-quorum-guard can fail during upgrades.
-	regexp.MustCompile(`ns/openshift-etcd pod/etcd-quorum-guard-[a-z0-9-]+ node/[a-z0-9.-]+ - reason/Unhealthy Readiness probe failed: `),
-	// etcd can have unhealthy members during an upgrade
-	regexp.MustCompile(`ns/openshift-etcd-operator deployment/etcd-operator - reason/UnhealthyEtcdMember unhealthy members: .*`),
-	// etcd-operator began to version etcd-endpoints configmap in 4.10 as part of static-pod-resource. During upgrade existing revisions will not contain the resource.
-	// The condition reconciles with the next revision which the result of the upgrade. TODO(hexfusion) remove in 4.11
-	regexp.MustCompile(`ns/openshift-etcd-operator deployment/etcd-operator - reason/RequiredInstallerResourcesMissing configmaps: etcd-endpoints-[0-9]+`),
-	// There is a separate test to catch this specific case
-	regexp.MustCompile(RequiredResourcesMissingRegEx),
-
-	// Separated out in testMarketplaceStartupProbeFailure
-	regexp.MustCompile(MarketplaceStartupProbeFailureRegExpStr),
-}
-
-type KnownProblem struct {
-	Regexp *regexp.Regexp
-	BZ     string
-
-	// Platform limits the exception to a specific OpenShift platform.
-	Platform *v1.PlatformType
-
-	// Topology limits the exception to a specific topology (e.g. single replica)
-	Topology *v1.TopologyMode
-
-	// TestSuite limits the exception to a specific test suite (e.g. openshift/builds)
-	TestSuite *string
-}
-
-var KnownEventsBugs = []KnownProblem{
-	{
-		Regexp: regexp.MustCompile(`ns/openshift-multus pod/network-metrics-daemon-[a-z0-9]+ node/[a-z0-9.-]+ - reason/NetworkNotReady network is not ready: container runtime network not ready: NetworkReady=false reason:NetworkPluginNotReady message:Network plugin returns error: No CNI configuration file in /etc/kubernetes/cni/net\.d/\. Has your network provider started\?`),
-		BZ:     "https://bugzilla.redhat.com/show_bug.cgi?id=1986370",
-	},
-	{
-		Regexp: regexp.MustCompile(`ns/openshift-e2e-loki pod/loki-promtail-[a-z0-9]+ node/[a-z0-9.-]+ - reason/NetworkNotReady network is not ready: container runtime network not ready: NetworkReady=false reason:NetworkPluginNotReady message:Network plugin returns error: No CNI configuration file in /etc/kubernetes/cni/net\.d/\. Has your network provider started\?`),
-		BZ:     "https://bugzilla.redhat.com/show_bug.cgi?id=1986370",
-	},
-	{
-		Regexp: regexp.MustCompile(`ns/openshift-network-diagnostics pod/network-check-target-[a-z0-9]+ node/[a-z0-9.-]+ - reason/NetworkNotReady network is not ready: container runtime network not ready: NetworkReady=false reason:NetworkPluginNotReady message:Network plugin returns error: No CNI configuration file in /etc/kubernetes/cni/net\.d/\. Has your network provider started\?`),
-		BZ:     "https://bugzilla.redhat.com/show_bug.cgi?id=1986370",
-	},
-	{
-		Regexp: regexp.MustCompile(`ns/.* service/.* - reason/FailedToDeleteOVNLoadBalancer .*`),
-		BZ:     "https://bugzilla.redhat.com/show_bug.cgi?id=1990631",
-	},
-	{
-		Regexp: regexp.MustCompile(`ns/.*horizontalpodautoscaler.*failed to get cpu utilization: unable to get metrics for resource cpu: no metrics returned from resource metrics API.*`),
-		BZ:     "https://bugzilla.redhat.com/show_bug.cgi?id=1993985",
-	},
->>>>>>> 0a655590
 	{
 		Name:               "KubeletUnhealthyReadinessProbeFailed",
 		MessageReasonRegex: regexp.MustCompile(`^Unhealthy$`),
@@ -364,7 +265,6 @@
 	// If you see this error, it means enough was working to get this event which implies enough retries happened to allow initial openshift
 	// installation to succeed. Hence, we can ignore it.
 	{
-<<<<<<< HEAD
 		Name:               "FailedCreateEC2InsufficientInstanceCapacity",
 		MessageReasonRegex: regexp.MustCompile(`^FailedCreate$`),
 		MessageHumanRegex:  regexp.MustCompile(`error creating EC2 instance: InsufficientInstanceCapacity: We currently do not have sufficient .* capacity in the Availability Zone you requested`),
@@ -380,11 +280,6 @@
 			monitorapi.LocatorNamespaceKey: regexp.MustCompile(`horizontalpodautoscaler`),
 		},
 		MessageHumanRegex: regexp.MustCompile(`failed to get cpu utilization: unable to get metrics for resource cpu: no metrics returned from resource metrics API`),
-=======
-		Regexp:   regexp.MustCompile("ns/.*reason/.*APICheckFailed.*503.*"),
-		BZ:       "https://bugzilla.redhat.com/show_bug.cgi?id=2017435",
-		Topology: TopologyPointer(v1.SingleReplicaTopologyMode),
->>>>>>> 0a655590
 	},
 
 	// Formerly bug: https://bugzilla.redhat.com/show_bug.cgi?id=2075204
@@ -400,18 +295,7 @@
 	},
 
 	{
-		Name: "TopologyAwareHintsDisabled",
-		LocatorKeyRegexes: map[monitorapi.LocatorKey]*regexp.Regexp{
-			monitorapi.LocatorNamespaceKey: regexp.MustCompile(``),
-			monitorapi.LocatorPodKey:       regexp.MustCompile(``),
-		},
-		MessageReasonRegex: regexp.MustCompile(`^TopologyAwareHintsDisabled$`),
-		MessageHumanRegex:  regexp.MustCompile(``),
-		Jira:               "https://issues.redhat.com/browse/OCPBUGS-13366",
-	},
-
-	{
-		Name: "",
+		Name: "OpenShiftAPICheckFailed",
 		LocatorKeyRegexes: map[monitorapi.LocatorKey]*regexp.Regexp{
 			monitorapi.LocatorNamespaceKey: regexp.MustCompile(``),
 			monitorapi.LocatorPodKey:       regexp.MustCompile(``),
@@ -421,6 +305,17 @@
 		// TODO: Jira long closed as stale, and this problem occurs well outside single node now.
 		// A new bug should probably be filed.
 		Jira: "https://bugzilla.redhat.com/show_bug.cgi?id=2017435",
+	},
+
+	// stale condition challenge reset
+	{
+		Name: "",
+		LocatorKeyRegexes: map[monitorapi.LocatorKey]*regexp.Regexp{
+			monitorapi.LocatorNamespaceKey: regexp.MustCompile(``),
+			monitorapi.LocatorPodKey:       regexp.MustCompile(``),
+		},
+		MessageReasonRegex: regexp.MustCompile(`^$`),
+		MessageHumanRegex:  regexp.MustCompile(`message changed from "\x{FEFF}`),
 	},
 
 	AllowBackOffRestartingFailedContainer,
