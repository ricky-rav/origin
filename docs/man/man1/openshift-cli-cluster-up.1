.TH "OPENSHIFT CLI CLUSTER" "1" " Openshift CLI User Manuals" "Openshift" "June 2016"  ""


.SH NAME
.PP
openshift cli cluster up \- Start OpenShift on Docker with reasonable defaults


.SH SYNOPSIS
.PP
\fBopenshift cli cluster up\fP [OPTIONS]


.SH DESCRIPTION
.PP
Starts an OpenShift cluster using Docker containers, provisioning a registry, router, initial templates, and a default project.

.PP
This command will attempt to use an existing connection to a Docker daemon. Before running the command, ensure that you can execure docker commands successfully (i.e. 'docker ps').

.PP
Optionally, the command can create a new Docker machine for OpenShift using the VirtualBox driver when the \-\-create\-machine argument is specified. The machine will be named 'openshift' by default. To name the machine differently, use the \-\-docker\-machine=NAME argument. If the \-\-docker\-machine=NAME argument is specified, but \-\-create\-machine is not, the command will attempt to find an existing docker machine with that name and start it if it's not running.

.PP
By default, the OpenShift cluster will be setup to use a routing suffix that ends in xip.io. This is to allow dynamic host names to be created for routes. An alternate routing suffix can be specified using the \-\-routing\-suffix flag.

.PP
A public hostname can also be specified for the server with the \-\-public\-hostname flag.


.SH OPTIONS
.PP
\fB\-\-create\-machine\fP=false
    If true, create a Docker machine if one doesn't exist

.PP
\fB\-\-docker\-machine\fP=""
    Specify the Docker machine to use

.PP
\fB\-e\fP, \fB\-\-env\fP=[]
    Specify a key\-value pair for an environment variable to set on OpenShift container

.PP
\fB\-\-forward\-ports\fP=false
    If true, use Docker port\-forwarding to communicate with origin container. Requires 'socat' locally.

.PP
\fB\-\-host\-config\-dir\fP="/var/lib/origin/openshift.local.config"
    Directory on Docker host for OpenShift configuration

.PP
\fB\-\-host\-data\-dir\fP=""
    Directory on Docker host for OpenShift data. If not specified, etcd data will not be persisted on the host.

.PP
\fB\-\-host\-pv\-dir\fP="/var/lib/origin/openshift.local.pv"
    Directory on host for OpenShift persistent volumes

.PP
\fB\-\-host\-volumes\-dir\fP="/var/lib/origin/openshift.local.volumes"
    Directory on Docker host for OpenShift volumes

.PP
<<<<<<< HEAD
\fB\-\-image\fP="registry.access.redhat.com/openshift3/ose"
=======
\fB\-\-http\-proxy\fP=""
    HTTP proxy to use for master and builds

.PP
\fB\-\-https\-proxy\fP=""
    HTTPS proxy to use for master and builds

.PP
\fB\-\-image\fP="openshift/origin"
>>>>>>> 9a006a82
    Specify the images to use for OpenShift

.PP
\fB\-\-image\-streams\fP="centos7"
    Specify which image streams to use, centos7|rhel7

.PP
\fB\-\-logging\fP=false
    If true, install logging (experimental)

.PP
\fB\-\-metrics\fP=false
    If true, install metrics (experimental)

.PP
\fB\-\-no\-proxy\fP=[]
    List of hosts or subnets for which a proxy should not be used

.PP
\fB\-\-public\-hostname\fP=""
    Public hostname for OpenShift cluster

.PP
\fB\-\-routing\-suffix\fP=""
    Default suffix for server routes

.PP
\fB\-\-server\-loglevel\fP=0
    Log level for OpenShift server

.PP
\fB\-\-skip\-registry\-check\fP=false
    If true, skip Docker daemon registry check

.PP
\fB\-\-use\-existing\-config\fP=false
    If true, use existing configuration if present

.PP
\fB\-\-version\fP=""
    Specify the tag for OpenShift images


.SH OPTIONS INHERITED FROM PARENT COMMANDS
.PP
\fB\-\-api\-version\fP=""
    DEPRECATED: The API version to use when talking to the server

.PP
\fB\-\-as\fP=""
    Username to impersonate for the operation

.PP
\fB\-\-azure\-container\-registry\-config\fP=""
    Path to the file container Azure container registry configuration information.

.PP
\fB\-\-certificate\-authority\fP=""
    Path to a cert. file for the certificate authority

.PP
\fB\-\-client\-certificate\fP=""
    Path to a client certificate file for TLS

.PP
\fB\-\-client\-key\fP=""
    Path to a client key file for TLS

.PP
\fB\-\-cluster\fP=""
    The name of the kubeconfig cluster to use

.PP
\fB\-\-config\fP=""
    Path to the config file to use for CLI requests.

.PP
\fB\-\-context\fP=""
    The name of the kubeconfig context to use

.PP
\fB\-\-google\-json\-key\fP=""
    The Google Cloud Platform Service Account JSON Key to use for authentication.

.PP
\fB\-\-insecure\-skip\-tls\-verify\fP=false
    If true, the server's certificate will not be checked for validity. This will make your HTTPS connections insecure

.PP
\fB\-\-log\-flush\-frequency\fP=0
    Maximum number of seconds between log flushes

.PP
\fB\-\-match\-server\-version\fP=false
    Require server version to match client version

.PP
\fB\-n\fP, \fB\-\-namespace\fP=""
    If present, the namespace scope for this CLI request

.PP
\fB\-\-request\-timeout\fP="0"
    The length of time to wait before giving up on a single server request. Non\-zero values should contain a corresponding time unit (e.g. 1s, 2m, 3h). A value of zero means don't timeout requests.

.PP
\fB\-\-server\fP=""
    The address and port of the Kubernetes API server

.PP
\fB\-\-token\fP=""
    Bearer token for authentication to the API server

.PP
\fB\-\-user\fP=""
    The name of the kubeconfig user to use


.SH EXAMPLE
.PP
.RS

.nf
  # Start OpenShift on a new docker machine named 'openshift'
  openshift cli cluster up \-\-create\-machine
  
  # Start OpenShift using a specific public host name
  openshift cli cluster up \-\-public\-hostname=my.address.example.com
  
  # Start OpenShift and preserve data and config between restarts
  openshift cli cluster up \-\-host\-data\-dir=/mydata \-\-use\-existing\-config
  
  # Use a different set of images
  openshift cli cluster up \-\-image="registry.example.com/origin" \-\-version="v1.1"
  
  # Specify which set of image streams to use
  openshift cli cluster up \-\-image\-streams=centos7

.fi
.RE


.SH SEE ALSO
.PP
\fBopenshift\-cli\-cluster(1)\fP,


.SH HISTORY
.PP
June 2016, Ported from the Kubernetes man\-doc generator<|MERGE_RESOLUTION|>--- conflicted
+++ resolved
@@ -62,9 +62,6 @@
     Directory on Docker host for OpenShift volumes
 
 .PP
-<<<<<<< HEAD
-\fB\-\-image\fP="registry.access.redhat.com/openshift3/ose"
-=======
 \fB\-\-http\-proxy\fP=""
     HTTP proxy to use for master and builds
 
@@ -73,8 +70,7 @@
     HTTPS proxy to use for master and builds
 
 .PP
-\fB\-\-image\fP="openshift/origin"
->>>>>>> 9a006a82
+\fB\-\-image\fP="registry.access.redhat.com/openshift3/ose"
     Specify the images to use for OpenShift
 
 .PP
