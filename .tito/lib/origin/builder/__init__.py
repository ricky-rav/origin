"""
Code for building Origin
"""

import sys
import json

from tito.common import (
    get_latest_commit,
    get_latest_tagged_version,
    check_tag_exists,
    run_command,
    find_spec_file,
    get_spec_version_and_release,
    munge_specfile
)

from tito.builder import Builder

class OriginBuilder(Builder):
    """
    builder which defines 'commit' as the git hash prior to building

    Used For:
        - Packages that want to know the commit in all situations
    """

    def _get_rpmbuild_dir_options(self):
        git_hash = get_latest_commit()
        cmd = '. ./hack/common.sh ; OS_ROOT=$(pwd) ; echo $(os::build::ldflags)'
        ldflags = run_command("bash -c '{0}'".format(cmd))

        return ('--define "_topdir %s" --define "_sourcedir %s" --define "_builddir %s" '
                '--define "_srcrpmdir %s" --define "_rpmdir %s" --define "ldflags %s" '
                '--define "commit %s" ' % (
                    self.rpmbuild_dir,
                    self.rpmbuild_sourcedir, self.rpmbuild_builddir,
                    self.rpmbuild_basedir, self.rpmbuild_basedir,
                    ldflags, git_hash))

    def _setup_test_specfile(self):
        if self.test and not self.ran_setup_test_specfile:
            # If making a test rpm we need to get a little crazy with the spec
            # file we're building off. (note that this is a temp copy of the
            # spec) Swap out the actual release for one that includes the git
            # SHA1 we're building for our test package:
            sha = self.git_commit_id[:7]
            fullname = "{0}-{1}".format(self.project_name, self.display_version)
            munge_specfile(
                self.spec_file,
                sha,
                self.commit_count,
                fullname,
                self.tgz_filename,
            )
            # Custom Openshift v3 stuff follows, everything above is the standard
            # builder

            ## Fixup os_git_vars
            cmd = '. ./hack/common.sh ; OS_ROOT=$(pwd) ; os::build::os_version_vars ; echo ${OS_GIT_COMMIT}'
            os_git_commit = run_command("bash -c '{0}'".format(cmd))
            cmd = '. ./hack/common.sh ; OS_ROOT=$(pwd) ; os::build::os_version_vars ; echo ${OS_GIT_VERSION}'
            os_git_version = run_command("bash -c '{0}'".format(cmd))
            cmd = '. ./hack/common.sh ; OS_ROOT=$(pwd) ; os::build::os_version_vars ; echo ${OS_GIT_MAJOR}'
            os_git_major = run_command("bash -c '{0}'".format(cmd))
            cmd = '. ./hack/common.sh ; OS_ROOT=$(pwd) ; os::build::os_version_vars ; echo ${OS_GIT_MINOR}'
            os_git_minor = run_command("bash -c '{0}'".format(cmd))
            print("OS_GIT_COMMIT::{0}".format(os_git_commit))
            print("OS_GIT_VERSION::{0}".format(os_git_version))
            print("OS_GIT_MAJOR::{0}".format(os_git_major))
            print("OS_GIT_MINOR::{0}".format(os_git_minor))
            update_os_git_vars = \
                    "sed -i 's|^%global os_git_vars .*$|%global os_git_vars OS_GIT_TREE_STATE='clean' OS_GIT_VERSION={0} OS_GIT_COMMIT={1} OS_GIT_MAJOR={2} OS_GIT_MINOR={3}|' {4}".format(
                        os_git_version,
                        os_git_commit,
                        os_git_major,
                        os_git_minor,
                        self.spec_file
                    )
            output = run_command(update_os_git_vars)

            ## Fixup ldflags
            cmd = '. ./hack/common.sh ; OS_ROOT=$(pwd) ; echo $(os::build::ldflags)'
            ldflags = run_command("bash -c '{0}'".format(cmd))
            print("LDFLAGS::{0}".format(ldflags))
            update_ldflags = \
                    "sed -i 's|^%global ldflags .*$|%global ldflags {0}|' {1}".format(
                        ' '.join([ldflag.strip() for ldflag in ldflags.split()]),
                        self.spec_file
                    )
            output = run_command(update_ldflags)

<<<<<<< HEAD
#            # Add bundled deps for Fedora Guidelines as per:
#            # https://fedoraproject.org/wiki/Packaging:Guidelines#Bundling_and_Duplication_of_system_libraries
#            provides_list = []
#            with open("./Godeps/Godeps.json") as godeps:
#                depdict = json.load(godeps)
#                for bdep in [
#                    (dep[u'ImportPath'], dep[u'Rev'])
#                    for dep in depdict[u'Deps']
#                ]:
#                    provides_list.append(
#                        "Provides: bundled(golang({0})) = {1}".format(
#                            bdep[0],
#                            bdep[1]
#                        )
#                    )
#            update_provides_list = \
#                "sed -i 's|^### AUTO-BUNDLED-GEN-ENTRY-POINT|{0}|' {1}".format(
#                    '\\n'.join(provides_list),
#                    self.spec_file
#                )
#            print(run_command(update_provides_list))
=======
            # Add bundled deps for Fedora Guidelines as per:
            # https://fedoraproject.org/wiki/Packaging:Guidelines#Bundling_and_Duplication_of_system_libraries
            provides_list = []
            with open("./Godeps/Godeps.json") as godeps:
                depdict = json.load(godeps)
                for bdep in [
                    (dep[u'ImportPath'], dep[u'Rev'])
                    for dep in depdict[u'Deps']
                ]:
                    provides_list.append(
                        "Provides: bundled(golang({0})) = {1}".format(
                            bdep[0],
                            bdep[1]
                        )
                    )

            # Handle this in python because we have hit the upper bounds of line
            # count for what we can pass into sed via subprocess because there
            # are so many bundled libraries.
            with open(self.spec_file, 'r') as spec_file_f:
                spec_file_lines = spec_file_f.readlines()
            with open(self.spec_file, 'w') as spec_file_f:
                for line in spec_file_lines:
                    if '### AUTO-BUNDLED-GEN-ENTRY-POINT' in line:
                            spec_file_f.write(
                                '\n'.join(
                                    [provides.replace('"', '').replace("'", '')
                                     for provides in provides_list]
                                )
                            )
                    else:
                        spec_file_f.write(line)
>>>>>>> 23b6f26c

            self.build_version += ".git." + \
                str(self.commit_count) + \
                "." + \
                str(self.git_commit_id[:7])
            self.ran_setup_test_specfile = True

    def _get_build_version(self):
        """
        Figure out the git tag and version-release we're building.
        """
        # Determine which package version we should build:
        build_version = None
        if self.build_tag:
            build_version = self.build_tag[len(self.project_name + "-"):]
        else:
            build_version = get_latest_tagged_version(self.project_name)
            if build_version is None:
                if not self.test:
                    error_out(["Unable to lookup latest package info.",
                            "Perhaps you need to tag first?"])
                sys.stderr.write("WARNING: unable to lookup latest package "
                    "tag, building untagged test project\n")
                build_version = get_spec_version_and_release(self.start_dir,
                    find_spec_file(in_dir=self.start_dir))
            self.build_tag = "v{0}".format(build_version)

        if not self.test:
            check_tag_exists(self.build_tag, offline=self.offline)
        return build_version

# vim:expandtab:autoindent:tabstop=4:shiftwidth=4:filetype=python:textwidth=0:<|MERGE_RESOLUTION|>--- conflicted
+++ resolved
@@ -90,29 +90,6 @@
                     )
             output = run_command(update_ldflags)
 
-<<<<<<< HEAD
-#            # Add bundled deps for Fedora Guidelines as per:
-#            # https://fedoraproject.org/wiki/Packaging:Guidelines#Bundling_and_Duplication_of_system_libraries
-#            provides_list = []
-#            with open("./Godeps/Godeps.json") as godeps:
-#                depdict = json.load(godeps)
-#                for bdep in [
-#                    (dep[u'ImportPath'], dep[u'Rev'])
-#                    for dep in depdict[u'Deps']
-#                ]:
-#                    provides_list.append(
-#                        "Provides: bundled(golang({0})) = {1}".format(
-#                            bdep[0],
-#                            bdep[1]
-#                        )
-#                    )
-#            update_provides_list = \
-#                "sed -i 's|^### AUTO-BUNDLED-GEN-ENTRY-POINT|{0}|' {1}".format(
-#                    '\\n'.join(provides_list),
-#                    self.spec_file
-#                )
-#            print(run_command(update_provides_list))
-=======
             # Add bundled deps for Fedora Guidelines as per:
             # https://fedoraproject.org/wiki/Packaging:Guidelines#Bundling_and_Duplication_of_system_libraries
             provides_list = []
@@ -145,7 +122,6 @@
                             )
                     else:
                         spec_file_f.write(line)
->>>>>>> 23b6f26c
 
             self.build_version += ".git." + \
                 str(self.commit_count) + \
