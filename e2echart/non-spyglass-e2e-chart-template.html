--- conflicted
+++ resolved
@@ -607,7 +607,6 @@
         return tt
     }
 
-<<<<<<< HEAD
     function sortKeys(keys) {
         // Ensure these keys appear in this order. Other keys can be mixed in and will appear at the end in alphabetical order.
         const orderedKeys = ["namespace", "node", "pod", "uid", "server", "container", "shutdown", "row"];
@@ -642,13 +641,13 @@
         });
 
         return keys;
-=======
+    }
+
     function segmentTooltipFunc(d) {
         return '<span style="max-inline-size: min-content; display: inline-block;">'
         + '<strong>' + d.labelVal + '</strong><br/>'
         + '<strong>From: </strong>' + new Date(d.timeRange[0]).toUTCString() + '<br>'
         + '<strong>To: </strong>' + new Date(d.timeRange[1]).toUTCString() + '</span>';
->>>>>>> dc09d1e4
     }
 
     function createTimelineData(timelineVal, timelineData, filteredEventIntervals, category) {
